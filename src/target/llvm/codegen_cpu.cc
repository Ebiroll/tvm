/*
 * Licensed to the Apache Software Foundation (ASF) under one
 * or more contributor license agreements.  See the NOTICE file
 * distributed with this work for additional information
 * regarding copyright ownership.  The ASF licenses this file
 * to you under the Apache License, Version 2.0 (the
 * "License"); you may not use this file except in compliance
 * with the License.  You may obtain a copy of the License at
 *
 *   http://www.apache.org/licenses/LICENSE-2.0
 *
 * Unless required by applicable law or agreed to in writing,
 * software distributed under the License is distributed on an
 * "AS IS" BASIS, WITHOUT WARRANTIES OR CONDITIONS OF ANY
 * KIND, either express or implied.  See the License for the
 * specific language governing permissions and limitations
 * under the License.
 */

/*!
 * \file codegen_cpu.cc
 */
#ifdef TVM_LLVM_VERSION

#include "codegen_cpu.h"

#include <llvm/ADT/SmallVector.h>
#include <llvm/ADT/StringRef.h>
#include <llvm/IR/Argument.h>
#include <llvm/IR/Attributes.h>
#include <llvm/IR/BasicBlock.h>
#include <llvm/IR/CallingConv.h>
#include <llvm/IR/Comdat.h>
#include <llvm/IR/Constants.h>
#include <llvm/IR/DIBuilder.h>
#include <llvm/IR/DebugInfoMetadata.h>
#include <llvm/IR/DebugLoc.h>
#include <llvm/IR/DerivedTypes.h>
#include <llvm/IR/Function.h>
#include <llvm/IR/GlobalVariable.h>
#include <llvm/IR/Instructions.h>
#include <llvm/IR/LLVMContext.h>
#include <llvm/IR/MDBuilder.h>
#include <llvm/IR/Metadata.h>
#include <llvm/IR/Module.h>
#if TVM_LLVM_VERSION >= 100
#include <llvm/Support/Alignment.h>
#endif
#include <llvm/Support/raw_ostream.h>
#include <llvm/Target/TargetMachine.h>
#include <llvm/Transforms/Utils/ModuleUtils.h>
#include <tvm/runtime/base.h>
#include <tvm/runtime/module.h>
#include <tvm/tir/analysis.h>

#include <algorithm>
#include <memory>
#include <tuple>
#include <unordered_map>
#include <unordered_set>

#include "llvm_instance.h"

namespace tvm {
namespace codegen {

// Make these non-inline because of std::unique_ptr. See comment in
// codegen_llvm.cc for more information.
CodeGenCPU::CodeGenCPU() = default;
CodeGenCPU::~CodeGenCPU() = default;

void CodeGenCPU::Init(const std::string& module_name, LLVMTarget* llvm_target,
                      Optional<String> system_lib_prefix, bool dynamic_lookup,
                      bool target_c_runtime) {
  CodeGenLLVM::Init(module_name, llvm_target, system_lib_prefix, dynamic_lookup, target_c_runtime);
  system_lib_prefix_ = system_lib_prefix;
  dbg_info_ = CreateDebugInfo(module_.get());
  func_handle_map_.clear();
  export_system_symbols_.clear();

  // Runtime types.
  t_tvm_shape_index_ =
      llvm::Type::getIntNTy(*llvm_target_->GetContext(), DataType::ShapeIndex().bits());
  // Defined in 3rdparty/dlpack/include/dlpack/dlpack.h:
  // typedef struct { DLDeviceType device_type; int device_id; } DLDevice;
  t_tvm_device_ = llvm::StructType::create({t_int_, t_int_});
  // Defined in 3rdparty/dlpack/include/dlpack/dlpack.h:
  // typedef struct { uint8_t code; uint8_t bits; uint16_t lanes; } DLDataType;
  t_tvm_type_ = llvm::StructType::create({t_int8_, t_int8_, t_int16_});
  // Defined in include/tvm/runtime/base.h:
  // typedef void* TVMFunctionHandle;
  t_tvm_func_handle_ = t_void_p_;
  // Defined in 3rdparty/dlpack/include/dlpack/dlpack.h:
  // typedef struct { ... } DLTensor;
  t_tvm_array_ = llvm::StructType::create({t_void_p_, t_tvm_device_, t_int_, t_tvm_type_,
                                           llvmGetPointerTo(t_tvm_shape_index_, 0),
                                           llvmGetPointerTo(t_tvm_shape_index_, 0), t_int64_});
  // Defined in include/tvm/ffi/c_api.h:
  t_tvm_ffi_any_ = llvm::StructType::create({t_int32_, t_int32_, t_float64_});
  // Defined in include/tvm/runtime/c_backend_api.h:
  // typedef struct { void* sync_handle; int32_t num_task; } TVMParallelGroupEnv;
  t_tvm_parallel_group_env_ = llvm::StructType::create({llvmGetPointerTo(t_int32_, 0), t_int32_});
  // Defined in include/tvm/ffi/c_api.h:
  // typedef int (*)(void* self, const TVMFFIAny* args, int32_t num_args,
  //                 TVMFFIAny* result);
  ftype_tvm_ffi_c_func_ = llvm::FunctionType::get(
      t_int_,
      {t_void_p_, llvmGetPointerTo(t_tvm_ffi_any_, 0), t_int_, llvmGetPointerTo(t_tvm_ffi_any_, 0)},
      false);
  // Defined in include/tvm/runtime/c_backend_api.h:
  // typedef int (*FTVMParallelLambda)(int task_id, TVMParallelGroupEnv* penv, void* cdata);
  ftype_tvm_parallel_lambda_ = llvm::FunctionType::get(
      t_int_, {t_int_, llvmGetPointerTo(t_tvm_parallel_group_env_, 0), t_void_p_}, false);
  md_tbaa_ctx_ptr_ = md_builder_->createTBAAScalarTypeNode("ctx_ptr", md_tbaa_root_);

  // Runtime functions.
  // Defined in include/tvm/ffi/c_api.h:
  // int TVMFFIFunctionCall(TVMFunctionHandle func, TVMFFIAny* args, int32_t num_args,
  //                    TVMFFIAny* result);
  ftype_tvm_ffi_func_call_ = ftype_tvm_ffi_c_func_;
  // Defined in include/tvm/ffi/c_api.h:
  // void TVMFFIErrorSetRaisedFromCStr(const char *kind, const char* msg);
  ftype_tvm_ffi_error_set_raised_by_c_str_ = llvm::FunctionType::get(
      t_void_, {llvmGetPointerTo(t_char_, 0), llvmGetPointerTo(t_char_, 0)}, false);
  // Defined in include/tvm/runtime/c_backend_api.h:
  // int TVMBackendGetFuncFromEnv(void* mod_node, const char* func_name, TVMFunctionHandle* out);
  ftype_tvm_get_func_from_env_ = llvm::FunctionType::get(
      t_int_, {t_void_p_, llvmGetPointerTo(t_char_, 0), llvmGetPointerTo(t_tvm_func_handle_, 0)},
      false);
  // Defined in include/tvm/runtime/c_backend_api.h:
  // int TVMBackendParallelLaunch(FTVMParallelLambda flambda, void* cdata, int num_task);
  ftype_tvm_parallel_launch_ = llvm::FunctionType::get(
      t_int_, {llvmGetPointerTo(ftype_tvm_parallel_lambda_, 0), t_void_p_, t_int_}, false);
  // Defined in include/tvm/runtime/c_backend_api.h:
  // int TVMBackendParallelBarrier(int task_id, TVMParallelGroupEnv* penv);
  ftype_tvm_parallel_barrier_ = llvm::FunctionType::get(
      t_int_, {t_int_, llvmGetPointerTo(t_tvm_parallel_group_env_, 0)}, false);
  ftype_tvm_static_init_callback_ = llvm::FunctionType::get(t_int_, {t_void_p_}, false);
  ftype_tvm_static_init_ = llvm::FunctionType::get(
      t_int_,
      {llvmGetPointerTo(t_void_p_, 0), llvmGetPointerTo(ftype_tvm_static_init_callback_, 0),
       t_void_p_, t_int_},
      false);
  // initialize TVM runtime API
  if (system_lib_prefix_.defined() && !target_c_runtime) {
    // We will need this in environment for backward registration.
    // Defined in include/tvm/runtime/c_backend_api.h:
    // int TVMBackendRegisterSystemLibSymbol(const char* name, void* ptr);
    f_tvm_register_system_symbol_ = llvm::Function::Create(
        llvm::FunctionType::get(t_int_, {llvmGetPointerTo(t_char_, 0), t_void_p_}, false),
        llvm::Function::ExternalLinkage, "TVMBackendRegisterSystemLibSymbol", module_.get());
  } else {
    f_tvm_register_system_symbol_ = nullptr;
  }
  if (dynamic_lookup || system_lib_prefix_.defined()) {
    f_tvm_ffi_func_call_ =
        llvm::Function::Create(ftype_tvm_ffi_func_call_, llvm::Function::ExternalLinkage,
                               "TVMFFIFunctionCall", module_.get());
    f_tvm_ffi_set_raised_by_c_str_ = llvm::Function::Create(
        ftype_tvm_ffi_error_set_raised_by_c_str_, llvm::Function::ExternalLinkage,
        "TVMFFIErrorSetRaisedFromCStr", module_.get());
    f_tvm_get_func_from_env_ =
        llvm::Function::Create(ftype_tvm_get_func_from_env_, llvm::Function::ExternalLinkage,
                               "TVMBackendGetFuncFromEnv", module_.get());
    f_tvm_parallel_launch_ =
        llvm::Function::Create(ftype_tvm_parallel_launch_, llvm::Function::ExternalLinkage,
                               "TVMBackendParallelLaunch", module_.get());
    f_tvm_parallel_barrier_ =
        llvm::Function::Create(ftype_tvm_parallel_barrier_, llvm::Function::ExternalLinkage,
                               "TVMBackendParallelBarrier", module_.get());
  }
  target_c_runtime_ = target_c_runtime;
  InitGlobalContext(dynamic_lookup);
}

llvm::DISubprogram* CodeGenCPU::CreateDebugFunction(llvm::StringRef name,
                                                    const Array<Type>& param_types,
                                                    const Type& return_type) {
#if TVM_LLVM_VERSION < 50
  return nullptr;
#else

  llvm::SmallVector<llvm::Metadata*, 4> paramTys;

  paramTys.push_back(GetDebugType(return_type));
  for (const auto& param_type : param_types) {
    paramTys.push_back(GetDebugType(param_type));
  }

  auto* DIFunctionTy = dbg_info_->di_builder_->createSubroutineType(
      dbg_info_->di_builder_->getOrCreateTypeArray(paramTys));

  bool local_to_unit = llvm::GlobalVariable::isLocalLinkage(llvm::GlobalValue::InternalLinkage);

#if TVM_LLVM_VERSION >= 80
  auto SPFlags = llvm::DISubprogram::toSPFlags(local_to_unit, /*IsDefinition=*/true,
                                               /*IsOptimized=*/true);
#else
  bool SPFlags = /*IsOptimized=*/true;
#endif

  auto* DIFunction = dbg_info_->di_builder_->createFunction(
      /*Scope=*/dbg_info_->file_, /*Name=*/name, /*LinkageName=*/"",
      /*File=*/dbg_info_->file_, /*LineNo=*/0, /*Ty=*/DIFunctionTy,
      /*ScopeLine=*/0, /*Flags=*/llvm::DINode::FlagPrototyped, /*SPFlags=*/SPFlags);

  return DIFunction;

#endif
}

llvm::DISubprogram* CodeGenCPU::CreateDebugFunction(const GlobalVar& gvar, const PrimFunc& func) {
  std::string name = func->GetAttr<String>(tvm::attr::kGlobalSymbol).value_or(gvar->name_hint);
  return CreateDebugFunction(name, func->params.Map(GetType), func->ret_type);
}

void CodeGenCPU::AddFunction(const GlobalVar& gvar, const PrimFunc& func) {
  di_subprogram_ = CreateDebugFunction(gvar, func);
  EmitDebugLocation(func->span);
  CodeGenLLVM::AddFunction(gvar, func);
  if (f_tvm_register_system_symbol_ != nullptr) {
    if (auto global_symbol = func->GetAttr<String>(tvm::attr::kGlobalSymbol)) {
      export_system_symbols_.emplace_back(
          std::make_pair(global_symbol.value().operator std::string(), function_));
    }
  }
  AddDebugInformation(function_, func->params.Map(GetType));
}

void CodeGenCPU::AddMainFunction(const std::string& entry_func_name) {
  llvm::Function* f = module_->getFunction(entry_func_name);
  ICHECK(f) << "Function " << entry_func_name << "does not in module";
  llvm::Type* type = llvm::ArrayType::get(t_char_, entry_func_name.length() + 1);
  llvm::GlobalVariable* global =
      new llvm::GlobalVariable(*module_, type, true, llvm::GlobalValue::WeakAnyLinkage, nullptr,
                               runtime::symbol::tvm_module_main);
#if TVM_LLVM_VERSION >= 100
  global->setAlignment(llvm::Align(1));
#else
  global->setAlignment(1);
#endif
  // comdat is needed for windows select any linking to work
  // set comdat to Any(weak linking)
  if (llvm_target_->GetOrCreateTargetMachine()->getTargetTriple().isOSWindows()) {
    llvm::Comdat* comdat = module_->getOrInsertComdat(runtime::symbol::tvm_module_main);
    comdat->setSelectionKind(llvm::Comdat::Any);
    global->setComdat(comdat);
  }

  global->setInitializer(
      llvm::ConstantDataArray::getString(*llvm_target_->GetContext(), entry_func_name));
  global->setDLLStorageClass(llvm::GlobalVariable::DLLExportStorageClass);
}

std::unique_ptr<llvm::Module> CodeGenCPU::Finish() {
  // link modules
  if (dbg_info_ != nullptr) {
    dbg_info_->di_builder_->finalize();
  }
  return CodeGenLLVM::Finish();
}

CodeGenLLVM::TypedPointer CodeGenCPU::CreateStructRefPtr(DataType t, llvm::Value* buf,
                                                         llvm::Value* index, int kind) {
  if (kind < builtin::kArrKindBound_) {
    if (buf->getType() == t_void_p_) {
      buf = builder_->CreatePointerCast(buf, llvmGetPointerTo(t_tvm_array_, 0));
    } else {
      ICHECK_EQ(buf->getType(), llvmGetPointerTo(t_tvm_array_, 0));
    }
  }
  switch (kind) {
    case builtin::kArrAddr: {
      return TypedPointer(t_tvm_array_, builder_->CreateInBoundsGEP(t_tvm_array_, buf, index));
    }
    case builtin::kArrData: {
      llvm::Type* member_type = t_tvm_array_->getStructElementType(0);
      llvm::Value* member_addr =
          builder_->CreateInBoundsGEP(t_tvm_array_, buf, {index, ConstInt32(0)});
      return TypedPointer(member_type, member_addr);
    }
    case builtin::kArrShape: {
      llvm::Type* member_type = t_tvm_array_->getStructElementType(4);
      llvm::Value* member_addr =
          builder_->CreateInBoundsGEP(t_tvm_array_, buf, {index, ConstInt32(4)});
      return TypedPointer(member_type, member_addr);
    }
    case builtin::kArrStrides: {
      llvm::Type* member_type = t_tvm_array_->getStructElementType(5);
      llvm::Value* member_addr =
          builder_->CreateInBoundsGEP(t_tvm_array_, buf, {index, ConstInt32(5)});
      return TypedPointer(member_type, member_addr);
    }
    case builtin::kArrNDim: {
      llvm::Type* member_type = t_tvm_array_->getStructElementType(2);
      llvm::Value* member_addr =
          builder_->CreateInBoundsGEP(t_tvm_array_, buf, {index, ConstInt32(2)});
      return TypedPointer(member_type, member_addr);
    }
    case builtin::kArrTypeCode: {
      llvm::Type* member_type = t_tvm_array_->getStructElementType(3)->getStructElementType(0);
      llvm::Value* member_addr =
          builder_->CreateInBoundsGEP(t_tvm_array_, buf, {index, ConstInt32(3), ConstInt32(0)});
      return TypedPointer(member_type, member_addr);
    }
    case builtin::kArrTypeBits: {
      llvm::Type* member_type = t_tvm_array_->getStructElementType(3)->getStructElementType(1);
      llvm::Value* member_addr =
          builder_->CreateInBoundsGEP(t_tvm_array_, buf, {index, ConstInt32(3), ConstInt32(1)});
      return TypedPointer(member_type, member_addr);
    }
    case builtin::kArrTypeLanes: {
      llvm::Type* member_type = t_tvm_array_->getStructElementType(3)->getStructElementType(2);
      llvm::Value* member_addr =
          builder_->CreateInBoundsGEP(t_tvm_array_, buf, {index, ConstInt32(3), ConstInt32(2)});
      return TypedPointer(member_type, member_addr);
    }
    case builtin::kArrByteOffset: {
      llvm::Type* member_type = t_tvm_array_->getStructElementType(6);
      llvm::Value* member_addr =
          builder_->CreateInBoundsGEP(t_tvm_array_, buf, {index, ConstInt32(6)});
      return TypedPointer(member_type, member_addr);
    }
    case builtin::kArrDeviceId: {
      llvm::Type* member_type = t_tvm_array_->getStructElementType(1)->getStructElementType(1);
      llvm::Value* member_addr =
          builder_->CreateInBoundsGEP(t_tvm_array_, buf, {index, ConstInt32(1), ConstInt32(1)});
      return TypedPointer(member_type, member_addr);
    }
    case builtin::kArrDeviceType: {
      llvm::Type* member_type = t_tvm_array_->getStructElementType(1)->getStructElementType(0);
      llvm::Value* member_addr =
          builder_->CreateInBoundsGEP(t_tvm_array_, buf, {index, ConstInt32(1), ConstInt32(0)});
      return TypedPointer(member_type, member_addr);
    }
    case builtin::kTVMFFIAnyTypeIndex: {
      buf = builder_->CreatePointerCast(buf, llvmGetPointerTo(t_tvm_ffi_any_, 0));
      buf = builder_->CreateInBoundsGEP(t_tvm_ffi_any_, buf, {index, ConstInt32(0)});
      return TypedPointer(t_int32_, buf);
    }
    case builtin::kTVMFFIAnyUnionValue: {
      ICHECK_EQ(t.lanes(), 1);
      buf = builder_->CreatePointerCast(buf, llvmGetPointerTo(t_tvm_ffi_any_, 0));
      // field 2 is the union value
      buf = builder_->CreateInBoundsGEP(t_tvm_ffi_any_, buf, {index, ConstInt32(2)});
      if (t.is_bool()) {
        // it should be safe to set the pointer to the first byte of the union value
        buf = builder_->CreatePointerCast(buf, llvmGetPointerTo(DTypeToLLVMType(t), 0));
        return TypedPointer(t_int8_, buf);
      } else if (t.is_int() && t.bits() == 64) {
        buf = builder_->CreatePointerCast(buf, llvmGetPointerTo(t_int64_, 0));
        return TypedPointer(t_int64_, buf);
      } else if (t.is_float() && t.bits() == 64) {
        buf = builder_->CreatePointerCast(buf, llvmGetPointerTo(t_float64_, 0));
        return TypedPointer(t_float64_, buf);
      } else if (t.is_handle()) {
        buf = builder_->CreatePointerCast(buf, llvmGetPointerTo(t_void_p_, 0));
        return TypedPointer(t_void_p_, buf);
      } else {
        LOG(DEBUG) << "DataType " << t << " cannot be stored into a TVMFFIAny's value field";
      }
    }
    default:
      LOG(FATAL) << "unknown field code";
  }
}

llvm::Value* CodeGenCPU::CreateCallExtern(Type ret_type, String global_symbol,
                                          const Array<PrimExpr>& args, bool skip_first_arg) {
  std::vector<llvm::Value*> arg_values;
  for (size_t i = static_cast<size_t>(skip_first_arg); i < args.size(); ++i) {
    arg_values.push_back(MakeValue(args[i]));
  }
  std::vector<llvm::Type*> arg_types;
  for (llvm::Value* v : arg_values) {
    arg_types.push_back(v->getType());
  }
  llvm::FunctionType* ftype = llvm::FunctionType::get(GetLLVMType(ret_type), arg_types, false);
  // Check if it is available in global function table as injected function.

  auto callee = [&]() -> llvm::Value* {
    if (auto it = gv_func_map_.find(global_symbol); it != gv_func_map_.end()) {
      if (it->second == nullptr) {
        it->second = InitContextPtr(llvmGetPointerTo(ftype, 0), "__" + global_symbol);
      }
      return GetContextPtr(it->second);
    } else if (llvm::Function* f = module_->getFunction(MakeStringRef(global_symbol))) {
      return f;
    } else {
      return llvm::Function::Create(ftype, llvm::Function::ExternalLinkage,
                                    MakeStringRef(global_symbol), module_.get());
    }
  }();

  if (callee->getType() != llvmGetPointerTo(ftype, 0)) {
    callee = builder_->CreatePointerCast(callee, llvmGetPointerTo(ftype, 0));
  }
  return builder_->CreateCall(ftype, callee, arg_values);
}

llvm::GlobalVariable* CodeGenCPU::InitContextPtr(llvm::Type* p_type, std::string name) {
  llvm::GlobalVariable* gv = new llvm::GlobalVariable(
      *module_, p_type, false, llvm::GlobalValue::LinkOnceAnyLinkage, nullptr, name);
#if TVM_LLVM_VERSION >= 100
  gv->setAlignment(llvm::Align(data_layout_->getTypeAllocSize(p_type)));
#else
  gv->setAlignment(data_layout_->getTypeAllocSize(p_type));
#endif
  gv->setInitializer(llvm::Constant::getNullValue(p_type));
  gv->setDLLStorageClass(llvm::GlobalValue::DLLStorageClassTypes::DLLExportStorageClass);
  // comdat is needed for windows select any linking to work
  // set comdat to Any(weak linking)
  if (llvm_target_->GetOrCreateTargetMachine()->getTargetTriple().isOSWindows()) {
    llvm::Comdat* comdat = module_->getOrInsertComdat(name);
    comdat->setSelectionKind(llvm::Comdat::Any);
    gv->setComdat(comdat);
  }
  return gv;
}

llvm::Value* CodeGenCPU::GetContextPtr(llvm::GlobalVariable* gv) {
  ICHECK(gv != nullptr);
#if TVM_LLVM_VERSION >= 110
  llvm::LoadInst* faddr =
      builder_->CreateAlignedLoad(gv->getValueType(), gv, llvm::Align(gv->getAlignment()));
#elif TVM_LLVM_VERSION >= 80
  llvm::LoadInst* faddr = builder_->CreateAlignedLoad(gv->getValueType(), gv, gv->getAlignment());
#else
  llvm::LoadInst* faddr = builder_->CreateAlignedLoad(gv, gv->getAlignment());
#endif
  faddr->setMetadata("tbaa",
                     md_builder_->createTBAAStructTagNode(md_tbaa_ctx_ptr_, md_tbaa_ctx_ptr_, 0));
  return faddr;
}

void CodeGenCPU::InitGlobalContext(bool dynamic_lookup) {
  std::string ctx_symbol =
      system_lib_prefix_.value_or("") + tvm::runtime::symbol::tvm_ffi_library_ctx;
  // Module context
  gv_mod_ctx_ = InitContextPtr(t_void_p_, ctx_symbol);
  // Register back the locations.
  if (f_tvm_register_system_symbol_ != nullptr && !target_c_runtime_) {
    export_system_symbols_.emplace_back(std::make_pair(ctx_symbol, gv_mod_ctx_));
  } else {
    if (!dynamic_lookup) {
      gv_tvm_ffi_func_call_ =
          InitContextPtr(llvmGetPointerTo(ftype_tvm_ffi_func_call_, 0), "__TVMFFIFunctionCall");
      gv_tvm_get_func_from_env_ = InitContextPtr(llvmGetPointerTo(ftype_tvm_get_func_from_env_, 0),
                                                 "__TVMBackendGetFuncFromEnv");
      gv_tvm_ffi_set_last_error_c_str_ =
          InitContextPtr(llvmGetPointerTo(ftype_tvm_ffi_error_set_raised_by_c_str_, 0),
                         "__TVMFFIErrorSetRaisedFromCStr");
      gv_tvm_parallel_launch_ = InitContextPtr(llvmGetPointerTo(ftype_tvm_parallel_launch_, 0),
                                               "__TVMBackendParallelLaunch");
      gv_tvm_parallel_barrier_ = InitContextPtr(llvmGetPointerTo(ftype_tvm_parallel_barrier_, 0),
                                                "__TVMBackendParallelBarrier");
      // Mark as context functions
      gv_func_map_["TVMBackendAllocWorkspace"] = nullptr;
      gv_func_map_["TVMBackendFreeWorkspace"] = nullptr;
    }
  }
}

llvm::BasicBlock* CodeGenCPU::CheckCallSuccess(llvm::Value* retcode) {
  // create emit codes that checks and load the function.
  llvm::LLVMContext* ctx = llvm_target_->GetContext();
  auto* fail_block = llvm::BasicBlock::Create(*ctx, "call_fail", function_);
  auto* end_block = llvm::BasicBlock::Create(*ctx, "call_end", function_);
  auto* succ = builder_->CreateICmpEQ(retcode, llvm::ConstantInt::get(t_int_, 0));
  builder_->CreateCondBr(succ, end_block, fail_block, md_very_likely_branch_);
  builder_->SetInsertPoint(fail_block);
  // return the code.
  builder_->CreateRet(retcode);
  // otherwise set it to be new end.
  builder_->SetInsertPoint(end_block);
  return end_block;
}

void CodeGenCPU::CreateComputeScope(const AttrStmtNode* op) {
  EmitDebugLocation(op);
  /*! \brief maintain states that should be guarded when step into compute scope */
  struct ComputeScopeStates {
    explicit ComputeScopeStates(CodeGenCPU* parent) : parent_(parent) {}

    void EnterWithScope() {
      std::swap(function_, parent_->function_);
      std::swap(analyzer_, parent_->analyzer_);
      std::swap(var_map_, parent_->var_map_);
      std::swap(di_subprogram_, parent_->di_subprogram_);
    }

    void ExitWithScope() {
      std::swap(function_, parent_->function_);
      std::swap(analyzer_, parent_->analyzer_);
      std::swap(var_map_, parent_->var_map_);
      std::swap(di_subprogram_, parent_->di_subprogram_);
    }

    llvm::Function* function_{nullptr};
    llvm::DISubprogram* di_subprogram_{nullptr};
    std::unordered_map<const VarNode*, llvm::Value*> var_map_;
    std::unique_ptr<arith::Analyzer> analyzer_{std::make_unique<arith::Analyzer>()};
    CodeGenCPU* parent_;
  };

  // There are two reasons why we create another function for compute_scope
  // - Make sure the generated compute function is clearly separately(though it can get inlined)
  // - Set noalias on all the pointer arguments, some of them are loaded from ffi::PackedArgs.
  //   This is easier than set the alias scope manually.
  Array<Var> vargs = tir::UndefinedVars(op->body, {});
  std::vector<llvm::Value*> arg_values;
  std::vector<llvm::Type*> arg_types;
  for (Var v : vargs) {
    llvm::Value* value = MakeValue(v);
    value->setName(v->name_hint.c_str());
    arg_values.push_back(value);
    arg_types.push_back(value->getType());
  }
  llvm::FunctionType* ftype = llvm::FunctionType::get(t_int_, arg_types, false);
  // $xxx_compute_ functions are not global. They should be marked as static (via InternalLinkage)
  // to call them correctly on MIPS platform (CALL16 issue)
  // Linkage ld Error: CALL16 reloc at 0x290 not against global symbol
  const StringImmNode* value = op->value.as<StringImmNode>();
  ICHECK(value != nullptr);
  llvm::Function* fcompute = llvm::Function::Create(ftype, llvm::Function::InternalLinkage,
                                                    MakeStringRef(value->value), module_.get());
  SetTargetAttributes(fcompute);
  for (auto it = fcompute->arg_begin(); it != fcompute->arg_end(); it++) {
    const Var& var = vargs[std::distance(fcompute->arg_begin(), it)];
    it->setName(std::string(var->name_hint));
  }

  llvm::BasicBlock* compute_call_end = CheckCallSuccess(builder_->CreateCall(fcompute, arg_values));
  llvm::LLVMContext* ctx = llvm_target_->GetContext();
  // enter compute scope and setup compute function.
  With<ComputeScopeStates> scope_states_guard(this);
  size_t idx = 0;
  for (auto it = fcompute->arg_begin(); it != fcompute->arg_end(); ++it, ++idx) {
    llvm::Argument* v = &(*it);
    const Var& var = vargs[idx];
    var_map_[var.get()] = v;
    if (var.dtype().is_handle() && !alias_var_set_.count(var.get())) {
      // set non alias.
#if TVM_LLVM_VERSION >= 50
      fcompute->addParamAttr(idx, llvm::Attribute::NoAlias);
      // always not inline compute function to make the code structure clean
#else
      fcompute->setDoesNotAlias(idx + 1);
#endif
      fcompute->addFnAttr(llvm::Attribute::NoInline);
    }
    // Add alignment attribute if needed.
#if TVM_LLVM_VERSION >= 50
    auto f = alloc_storage_info_.find(var.get());
    if (f != alloc_storage_info_.end()) {
      unsigned align = f->second.alignment;
      if (align > 1) {
        auto attr = llvm::Attribute::get(*ctx, llvm::Attribute::Alignment, align);
        fcompute->addParamAttr(idx, attr);
      }
    }
#endif
  }

  function_ = fcompute;
  di_subprogram_ = CreateDebugFunction(MakeStringRef(value->value), vargs.Map(GetType),
                                       PrimType(DataType::Int(32)));
  auto* compute_entry = llvm::BasicBlock::Create(*ctx, "entry", function_);
  builder_->SetInsertPoint(compute_entry);
  this->VisitStmt(op->body);
  builder_->CreateRet(ConstInt32(0));
  builder_->SetInsertPoint(compute_call_end);

  AddDebugInformation(fcompute, vargs.Map(GetType));
}

CodeGenLLVM::TypedPointer CodeGenCPU::PackClosureData(const Array<Var>& vfields,
                                                      uint64_t* num_bytes,
                                                      std::string struct_name) {
  if (vfields.size() == 0) {
    *num_bytes = 0U;
    return TypedPointer(t_void_p_, llvm::Constant::getNullValue(t_void_p_));
  }
  std::vector<llvm::Type*> fields;
  for (Var v : vfields) {
    auto it = var_map_.find(v.get());
    ICHECK(it != var_map_.end());
    fields.push_back(it->second->getType());
  }
  llvm::StructType* ctype = struct_name.size() ? llvm::StructType::create(fields, struct_name)
                                               : llvm::StructType::create(fields);
  llvm::AllocaInst* cvalue =
      WithFunctionEntry([&]() { return builder_->CreateAlloca(ctype, ConstInt32(1)); });
  llvm::Value* zero = ConstInt32(0);
  for (size_t i = 0; i < vfields.size(); ++i) {
    builder_->CreateStore(var_map_.at(vfields[i].get()),
                          builder_->CreateInBoundsGEP(ctype, cvalue, {zero, ConstInt32(i)}));
  }
  *num_bytes = data_layout_->getTypeAllocSize(ctype);
  return TypedPointer(ctype, cvalue);
}

void CodeGenCPU::UnpackClosureData(TypedPointer cdata, const Array<Var>& vfields,
                                   std::unordered_map<const VarNode*, llvm::Value*>* vmap) {
  for (size_t i = 0; i < vfields.size(); ++i) {
    llvm::Type* field_type = cdata.type->getStructElementType(i);
    llvm::Value* field_addr =
        builder_->CreateInBoundsGEP(cdata.type, cdata.addr, {ConstInt32(0), ConstInt32(i)});
    llvm::Value* load =
        builder_->CreateLoad(field_type, field_addr, std::string(vfields[i]->name_hint));
    (*vmap)[vfields[i].get()] = load;
  }
}

void CodeGenCPU::CreateParallelLaunch(const Stmt& body, int num_task, std::string name) {
  // closure data
  llvm::Function* f =
      llvm::Function::Create(ftype_tvm_parallel_lambda_, llvm::Function::PrivateLinkage,
                             "__tvm_parallel_lambda", module_.get());
  SetTargetAttributes(f);

  // allocate and setup the closure, call the closure.
  Array<Var> vfields = tir::UndefinedVars(body, {});
  uint64_t nbytes;
  TypedPointer cdata = PackClosureData(vfields, &nbytes, "closure_" + name);
#if TVM_LLVM_VERSION >= 90
  auto launch_callee = llvm::FunctionCallee(ftype_tvm_parallel_launch_, RuntimeTVMParallelLaunch());
#else
  auto launch_callee = RuntimeTVMParallelLaunch();
#endif
  llvm::BasicBlock* par_launch_end = CheckCallSuccess(builder_->CreateCall(
      launch_callee,
      {f, builder_->CreatePointerCast(cdata.addr, t_void_p_), ConstInt32(num_task)}));
  // Setup the closure function.
  auto* lambda_entry =
      llvm::BasicBlock::Create(*llvm_target_->GetContext(), "parallel_closure_entry", f);
  builder_->SetInsertPoint(lambda_entry);
  auto it = f->arg_begin();
  llvm::Value* task_id = &(*it++);
  task_id->setName("task_id");
  llvm::Value* penv = &(*it++);
  cdata.addr = builder_->CreatePointerCast(&(*it++), cdata.addr->getType());
  // setup new variable map, swap it with current var context.
  std::unordered_map<const VarNode*, llvm::Value*> new_vmap;
  UnpackClosureData(cdata, vfields, &new_vmap);
  // setup parallel env
  ParallelEnv par_env;
  par_env.task_id = Var("task_id", DataType::Int(32));
  par_env.num_task = Var("num_task", DataType::Int(32));
  new_vmap[par_env.task_id.get()] = task_id;
  new_vmap[par_env.num_task.get()] = builder_->CreateLoad(
      t_int32_,
      builder_->CreateInBoundsGEP(t_tvm_parallel_group_env_, penv, {ConstInt32(0), ConstInt32(1)}),
      "num_task");
  par_env.penv = penv;
  auto new_analyzer = std::make_unique<arith::Analyzer>();
  std::swap(function_, f);
  std::swap(parallel_env_, par_env);
  std::swap(analyzer_, new_analyzer);
  std::swap(var_map_, new_vmap);
  this->VisitStmt(body);
  builder_->CreateRet(ConstInt32(0));
  // swap the var map back, now we are back on track.
  std::swap(var_map_, new_vmap);
  std::swap(analyzer_, new_analyzer);
  std::swap(parallel_env_, par_env);
  std::swap(function_, f);
  ICHECK_NE(par_env.parallel_loop_count, 0) << "Cannot find parallel loop within parallel launch";
  builder_->SetInsertPoint(par_launch_end);
}

llvm::Value* CodeGenCPU::CreateStaticHandle() {
  llvm::GlobalVariable* gv =
      new llvm::GlobalVariable(*module_, t_void_p_, false, llvm::GlobalValue::PrivateLinkage,
                               nullptr, "__tvm_static_handle");
#if TVM_LLVM_VERSION >= 100
  gv->setAlignment(llvm::Align(data_layout_->getTypeAllocSize(t_void_p_)));
#else
  gv->setAlignment(data_layout_->getTypeAllocSize(t_void_p_));
#endif
  gv->setInitializer(llvm::Constant::getNullValue(t_void_p_));
  return gv;
}

void CodeGenCPU::CreateStaticInit(const std::string& init_fname, const Stmt& body) {
  // closure data
  llvm::Function* f =
      llvm::Function::Create(ftype_tvm_static_init_callback_, llvm::Function::PrivateLinkage,
                             "__tvm_static_init_lambda", module_.get());
  SetTargetAttributes(f);
  llvm::Value* gv = CreateStaticHandle();
  llvm::Function* finit = module_->getFunction(init_fname);
  if (finit == nullptr) {
    finit = llvm::Function::Create(ftype_tvm_static_init_, llvm::Function::ExternalLinkage,
                                   init_fname, module_.get());
  }
  // allocate and setup the closure, call the closure.
  uint64_t nbytes;
  Array<Var> vfields = tir::UndefinedVars(body, {});
  TypedPointer cdata = PackClosureData(vfields, &nbytes);
  llvm::BasicBlock* init_end = CheckCallSuccess(builder_->CreateCall(
      finit, {gv, f, builder_->CreatePointerCast(cdata.addr, t_void_p_), ConstInt32(nbytes)}));
  // Setup the closure function.
  auto* lambda_entry = llvm::BasicBlock::Create(*llvm_target_->GetContext(), "entry", f);
  builder_->SetInsertPoint(lambda_entry);
  auto it = f->arg_begin();
  cdata.addr = builder_->CreatePointerCast(&(*it++), cdata.addr->getType());
  // setup new variable map, swap it with current var context.
  std::unordered_map<const VarNode*, llvm::Value*> new_vmap;
  UnpackClosureData(cdata, vfields, &new_vmap);
  ICHECK(parallel_env_.penv == nullptr);
  auto new_analyzer = std::make_unique<arith::Analyzer>();
  std::swap(function_, f);
  std::swap(analyzer_, new_analyzer);
  std::swap(var_map_, new_vmap);
  this->VisitStmt(body);
  builder_->CreateRet(ConstInt32(0));
  // swap the var map back, now we are back on track.
  std::swap(var_map_, new_vmap);
  std::swap(analyzer_, new_analyzer);
  std::swap(function_, f);
  builder_->SetInsertPoint(init_end);
}

llvm::Value* CodeGenCPU::GetPackedFuncHandle(const std::string& fname) {
  // We will store the packed function handle in global space.
  // Initialize it during the first call.
#if TVM_LLVM_VERSION >= 200
  llvm::DataLayout layout(module_.get()->getDataLayout());
#else
  llvm::DataLayout layout(module_.get());
#endif
  uint64_t align = layout.getTypeAllocSize(t_tvm_func_handle_);
  auto it = func_handle_map_.find(fname);

  llvm::GlobalVariable* hptr;
  if (it == func_handle_map_.end()) {
    // create global location for the handle
    // create the function handle
    hptr =
        new llvm::GlobalVariable(*module_, t_tvm_func_handle_, false,
                                 llvm::GlobalValue::InternalLinkage, nullptr, ".tvm_func." + fname);
#if TVM_LLVM_VERSION >= 100
    hptr->setAlignment(llvm::Align(align));
#else
    hptr->setAlignment(align);
#endif
    hptr->setInitializer(llvm::Constant::getNullValue(t_tvm_func_handle_));
    func_handle_map_[fname] = hptr;
  } else {
    hptr = it->second;
  }
  // create emit codes that checks and load the function.
  llvm::LLVMContext* ctx = llvm_target_->GetContext();
  llvm::BasicBlock* pre_block = builder_->GetInsertBlock();
  auto* init_block = llvm::BasicBlock::Create(*ctx, "handle_init", function_);
  auto* end_block = llvm::BasicBlock::Create(*ctx, "handle_init_end", function_);
#if TVM_LLVM_VERSION >= 110
  llvm::Value* handle = builder_->CreateAlignedLoad(hptr->getValueType(), hptr, llvm::Align(align));
#elif TVM_LLVM_VERSION >= 80
  llvm::Value* handle = builder_->CreateAlignedLoad(hptr->getValueType(), hptr, align);
#else
  llvm::Value* handle = builder_->CreateAlignedLoad(hptr, align);
#endif
  llvm::Value* handle_not_null =
      builder_->CreateICmpNE(handle, llvm::Constant::getNullValue(t_tvm_func_handle_));
  builder_->CreateCondBr(handle_not_null, end_block, init_block, md_very_likely_branch_);
  // Initialize the handle if needed.
  builder_->SetInsertPoint(init_block);
  llvm::Value* out =
      WithFunctionEntry([&]() { return builder_->CreateAlloca(t_tvm_func_handle_); });
#if TVM_LLVM_VERSION >= 110
  llvm::LoadInst* ctx_load = builder_->CreateAlignedLoad(gv_mod_ctx_->getValueType(), gv_mod_ctx_,
                                                         llvm::Align(gv_mod_ctx_->getAlignment()));
#elif TVM_LLVM_VERSION >= 80
  llvm::LoadInst* ctx_load = builder_->CreateAlignedLoad(gv_mod_ctx_->getValueType(), gv_mod_ctx_,
                                                         gv_mod_ctx_->getAlignment());
#else
  llvm::LoadInst* ctx_load = builder_->CreateAlignedLoad(gv_mod_ctx_, gv_mod_ctx_->getAlignment());
#endif
  ctx_load->setMetadata(
      "tbaa", md_builder_->createTBAAStructTagNode(md_tbaa_ctx_ptr_, md_tbaa_ctx_ptr_, 0));
#if TVM_LLVM_VERSION >= 90
  auto env_callee = llvm::FunctionCallee(ftype_tvm_get_func_from_env_, RuntimeTVMGetFuncFromEnv());
#else
  auto env_callee = RuntimeTVMGetFuncFromEnv();
#endif
  llvm::Value* retcode = builder_->CreateCall(env_callee, {ctx_load, GetConstString(fname), out});
  init_block = CheckCallSuccess(retcode);
#if TVM_LLVM_VERSION >= 110
  llvm::Value* loaded_handle =
      builder_->CreateAlignedLoad(t_tvm_func_handle_, out, llvm::Align(align));
#elif TVM_LLVM_VERSION >= 80
  llvm::Value* loaded_handle = builder_->CreateAlignedLoad(t_tvm_func_handle_, out, align);
#else
  llvm::Value* loaded_handle = builder_->CreateAlignedLoad(out, align);
#endif
  // Store the handle
  builder_->CreateStore(loaded_handle, hptr);
  builder_->CreateBr(end_block);
  // end block
  builder_->SetInsertPoint(end_block);
  llvm::PHINode* phi = builder_->CreatePHI(t_tvm_func_handle_, 2);
  phi->addIncoming(handle, pre_block);
  phi->addIncoming(loaded_handle, init_block);
  return phi;
}

CodeGenCPU::PackedCall CodeGenCPU::MakeCallPackedLowered(const Array<PrimExpr>& args,
                                                         const DataType& r_type,
                                                         const int64_t begin, const int64_t end,
                                                         bool use_env_lookup) {
  std::string func_name = [&]() {
    auto ptr = args[0].as<StringImmNode>();
    ICHECK(ptr) << "Expected first argument of tir::Call to be "
                << "a string containing the callee's name, "
                << "but instead contained " << args[0];
    return ptr->value;
  }();
  // call the function
  int64_t nargs = end - begin;
  ICHECK_GE(nargs, 0);
  llvm::Value* stack_args = MakeValue(args[1]);
  llvm::Value* packed_args = builder_->CreateInBoundsGEP(
      t_tvm_ffi_any_, builder_->CreatePointerCast(stack_args, llvmGetPointerTo(t_tvm_ffi_any_, 0)),
      ConstInt32(begin));
  llvm::Value* result = builder_->CreateInBoundsGEP(
      t_tvm_ffi_any_, builder_->CreatePointerCast(stack_args, llvmGetPointerTo(t_tvm_ffi_any_, 0)),
      ConstInt32(end));

  llvm::FunctionType* callee_ftype = nullptr;
  llvm::Value* callee_value = nullptr;
  std::vector<llvm::Value*> call_args;

  if (use_env_lookup) {
    callee_ftype = ftype_tvm_ffi_func_call_;
    callee_value = RuntimeTVMFFIFunctionCall();
    call_args.push_back(GetPackedFuncHandle(func_name));
    call_args.insert(call_args.end(), {packed_args, ConstInt32(nargs), result});
  } else {
    callee_ftype = ftype_tvm_ffi_c_func_;
    callee_value = module_->getFunction(func_name);
    if (callee_value == nullptr) {
      callee_value = llvm::Function::Create(ftype_tvm_ffi_c_func_, llvm::Function::ExternalLinkage,
                                            func_name, module_.get());
    }
    call_args.push_back(llvm::ConstantPointerNull::get(t_void_p_));
    call_args.insert(call_args.end(), {packed_args, ConstInt32(nargs), result});
  }
#if TVM_LLVM_VERSION >= 90
  auto call_callee = llvm::FunctionCallee(callee_ftype, callee_value);
#else
  (void)callee_ftype;  // use callee_ftype to avoid unused variable warning when using older LLVM.
  auto call_callee = callee_value;
#endif
  llvm::Value* call = builder_->CreateCall(call_callee, call_args);

  llvm::BasicBlock* end_block = CheckCallSuccess(call);

  PackedCall pc = {nullptr};

  if (!r_type.is_void()) {
    // Load the return value and cast it to the designated type (r_type).
    DataType r_api_type = tir::APIType(r_type);
    llvm::Type* llvm_r_api_type = DTypeToLLVMType(r_api_type);
    llvm::Value* result_value =
        builder_->CreateInBoundsGEP(t_tvm_ffi_any_, result, {ConstInt32(0), ConstInt32(2)});
    llvm::Value* load_ptr =
        builder_->CreatePointerCast(result_value, llvmGetPointerTo(llvm_r_api_type, 0));
#if TVM_LLVM_VERSION >= 110
    llvm::Value* rvalue = builder_->CreateAlignedLoad(llvm_r_api_type, load_ptr, llvm::Align(8));
#elif TVM_LLVM_VERSION >= 80
    llvm::Value* rvalue = builder_->CreateAlignedLoad(llvm_r_api_type, load_ptr, 8);
#else
    llvm::Value* rvalue = builder_->CreateAlignedLoad(load_ptr, 8);
#endif

    pc.ret_value = CreateCast(r_api_type, r_type, rvalue);
    llvm::Value* result_type_index =
        builder_->CreateInBoundsGEP(t_tvm_ffi_any_, result, {ConstInt32(0), ConstInt32(0)});

    // Load the return type code.
#if TVM_LLVM_VERSION >= 110
    pc.ret_type_index = builder_->CreateAlignedLoad(t_int32_, result_type_index, llvm::Align(4));
#elif TVM_LLVM_VERSION >= 80
    pc.ret_type_index = builder_->CreateAlignedLoad(t_int32_, result_type_index, 8);
#else
    pc.ret_type_index = builder_->CreateAlignedLoad(result_type_index, 8);
#endif
  }

  pc.end_block = end_block;
  return pc;
}

llvm::Value* CodeGenCPU::CreateCallPacked(const CallNode* op) {
  ICHECK_EQ(op->args.size(), 4U);
  bool use_string_lookup = op->op.same_as(builtin::tvm_call_packed_lowered());
  PackedCall pc = MakeCallPackedLowered(op->args, op->dtype, op->args[2].as<IntImmNode>()->value,
                                        op->args[3].as<IntImmNode>()->value, use_string_lookup);
  return pc.ret_value;
}

llvm::Value* CodeGenCPU::CreateCallTracePacked(const CallNode* op) {
  ICHECK_EQ(op->args.size(), 5U);
  PackedCall pc = MakeCallPackedLowered(op->args, op->dtype, op->args[2].as<IntImmNode>()->value,
                                        op->args[3].as<IntImmNode>()->value, true);
  llvm::LLVMContext* ctx = llvm_target_->GetContext();
  // Get traced value.
  llvm::Value* traced_value = MakeValue(op->args[4]);
  // The update_block handles case when we need to update the return value.
  llvm::BasicBlock* update_block = llvm::BasicBlock::Create(*ctx, "update_block", function_);
  // The continue_block handles case when we need to return original
  // traced value.
  llvm::BasicBlock* continue_block = llvm::BasicBlock::Create(*ctx, "continue_block", function_);

  // Check the ret_type_code and create cmp instruction.
  llvm::Value* cmp = builder_->CreateICmpNE(
      pc.ret_type_index, llvm::ConstantInt::get(t_int_, ffi::TypeIndex::kTVMFFINone));
  builder_->CreateCondBr(cmp, update_block, continue_block);
  builder_->SetInsertPoint(update_block);
  builder_->CreateBr(continue_block);
  builder_->SetInsertPoint(continue_block);
  // The return value depends on from what bb we come from.
  llvm::PHINode* phi_rvalue = builder_->CreatePHI(traced_value->getType(), 2);
  phi_rvalue->addIncoming(pc.ret_value, update_block);
  phi_rvalue->addIncoming(traced_value, pc.end_block);
  return phi_rvalue;
}

llvm::Value* CodeGenCPU::RuntimeTVMFFIFunctionCall() {
  if (f_tvm_ffi_func_call_ != nullptr) return f_tvm_ffi_func_call_;
  return GetContextPtr(gv_tvm_ffi_func_call_);
}

llvm::Value* CodeGenCPU::RuntimeTVMGetFuncFromEnv() {
  if (f_tvm_get_func_from_env_ != nullptr) return f_tvm_get_func_from_env_;
  return GetContextPtr(gv_tvm_get_func_from_env_);
}
llvm::Value* CodeGenCPU::RuntimeTVMFFIErrorSetRaisedFromCStr() {
  if (f_tvm_ffi_set_raised_by_c_str_ != nullptr) return f_tvm_ffi_set_raised_by_c_str_;
  return GetContextPtr(gv_tvm_ffi_set_last_error_c_str_);
}
llvm::Value* CodeGenCPU::RuntimeTVMParallelLaunch() {
  if (f_tvm_parallel_launch_ != nullptr) return f_tvm_parallel_launch_;
  return GetContextPtr(gv_tvm_parallel_launch_);
}

llvm::Value* CodeGenCPU::RuntimeTVMParallelBarrier() {
  if (f_tvm_parallel_barrier_ != nullptr) return f_tvm_parallel_barrier_;
  return GetContextPtr(gv_tvm_parallel_barrier_);
}

<<<<<<< HEAD
=======
/*! \brief Defines LLVM Types for each Metadata member type. */
struct MetadataLlvmTypes {
  llvm::Type* t_float64;
  llvm::Type* t_uint8;
  llvm::Type* t_int64;
  llvm::Type* t_bool;
  llvm::Type* t_cstring;
  llvm::Type* t_void_p;
  llvm::StructType* t_data_type;

  /*! \brief Maps a MetadataBase subclass' type_key to its corresponding LLVM StructType. */
  ::std::unordered_map<std::string, llvm::StructType*> structs_by_type_key;
};

class MetadataTypeDefiner : public AttrVisitor {
 public:
  MetadataTypeDefiner(llvm::LLVMContext* ctx, struct MetadataLlvmTypes* llvm_types)
      : ctx_{ctx}, llvm_types_{llvm_types} {}

  void Visit(const char* key, double* value) final {
    elements_.emplace_back(llvm_types_->t_float64);
  }
  void Visit(const char* key, int64_t* value) final {
    elements_.emplace_back(llvm_types_->t_int64);
  }
  void Visit(const char* key, uint64_t* value) final {
    elements_.emplace_back(llvm_types_->t_int64);
  }
  void Visit(const char* key, int* value) final { elements_.emplace_back(llvm_types_->t_int64); }
  void Visit(const char* key, bool* value) final { elements_.emplace_back(llvm_types_->t_bool); }
  void Visit(const char* key, std::string* value) final {
    elements_.emplace_back(llvm_types_->t_cstring);
  }
  void Visit(const char* key, void** value) final { elements_.emplace_back(llvm_types_->t_void_p); }
  void Visit(const char* key, DataType* value) final {
    elements_.emplace_back(llvm_types_->t_data_type);
  }
  void Visit(const char* key, runtime::NDArray* value) final {
    elements_.emplace_back(llvm_types_->t_int64);
    elements_.emplace_back(llvm_types_->t_void_p);
  }

 private:
  void VisitMetadataBase(runtime::metadata::MetadataBase metadata) {
    elements_.emplace_back(llvm::PointerType::getUnqual(
        llvm::StructType::create(*ctx_, metadata->get_c_struct_name())));
    if (visited_.find(metadata->get_c_struct_name()) != visited_.end()) {
      return;
    }

    if (to_visit_.find(metadata->get_c_struct_name()) != to_visit_.end()) {
      return;
    }
    to_visit_[metadata->get_c_struct_name()] = metadata;
  }

 public:
  using MetadataKind = runtime::metadata::MetadataKind;

  void VisitArray(const runtime::metadata::MetadataArrayNode* arr) {
    switch (arr->kind) {
      case MetadataKind::kUint64:  // LLVM encodes signed and unsigned with same types.
      case MetadataKind::kInt64:
        elements_.emplace_back(llvm::PointerType::getUnqual(llvm_types_->t_int64));
        break;
      case MetadataKind::kBool:
        elements_.emplace_back(llvm::PointerType::getUnqual(llvm_types_->t_bool));
        break;
      case MetadataKind::kString:
        elements_.emplace_back(llvm::PointerType::getUnqual(llvm_types_->t_cstring));
        break;
      case MetadataKind::kHandle:
        CHECK(false) << "Do not support handle";
        break;
      case MetadataKind::kMetadata:
        if (llvm_types_->structs_by_type_key.count(arr->type_key)) {
          elements_.emplace_back(
              llvm::PointerType::getUnqual(llvm_types_->structs_by_type_key[arr->type_key]));
        }
        break;
      default:
        CHECK(false) << "Unsupported metadata kind " << arr->kind;
        break;
    }
  }

  void Visit(const char* key, ObjectRef* value) final {
    const runtime::metadata::MetadataArrayNode* arr =
        value->as<runtime::metadata::MetadataArrayNode>();
    if (arr != nullptr) {
      VisitArray(arr);
    } else {
      elements_.emplace_back(
          llvm::PointerType::getUnqual(llvm_types_->structs_by_type_key[(*value)->GetTypeKey()]));
    }
  }

  void DefineType(runtime::metadata::MetadataBase metadata) {
    ICHECK(elements_.empty());
    ReflectionVTable::Global()->VisitAttrs(metadata.operator->(), this);
    llvm_types_->structs_by_type_key[metadata->GetTypeKey()] =
        llvm::StructType::create(*ctx_, elements_, metadata->get_c_struct_name());
    elements_.clear();
  }

  llvm::LLVMContext* ctx_;
  struct MetadataLlvmTypes* llvm_types_;
  ::std::unordered_set<::std::string> visited_;
  ::std::unordered_map<::std::string, runtime::metadata::MetadataBase> to_visit_;
  ::std::vector<llvm::Type*> elements_;
};

class MetadataSerializerLLVM : public AttrVisitor {
  using MetadataKind = runtime::metadata::MetadataKind;

 public:
  MetadataSerializerLLVM(CodeGenLLVM* codegen, struct MetadataLlvmTypes* llvm_types)
      : codegen_{codegen}, llvm_types_{llvm_types} {}

  void Visit(const char* key, double* value) final {
    elements_.back().emplace_back(llvm::ConstantFP::get(llvm_types_->t_float64, *value));
  }
  void Visit(const char* key, int64_t* value) final {
    elements_.back().emplace_back(llvm::ConstantInt::get(
        llvm_types_->t_int64, static_cast<uint64_t>(*value), true /* isSigned */));
  }
  void Visit(const char* key, uint64_t* value) final {
    elements_.back().emplace_back(
        llvm::ConstantInt::get(llvm_types_->t_int64, *value, false /* isSigned */));
  }
  void Visit(const char* key, int* value) final {
    elements_.back().emplace_back(
        llvm::ConstantInt::get(llvm_types_->t_int64, *value, true /* isSigned */));
  }
  void Visit(const char* key, bool* value) final {
    elements_.back().emplace_back(llvm::ConstantInt::get(
        llvm_types_->t_uint8, static_cast<uint64_t>(*value), false /* isSigned */));
  }
  void Visit(const char* key, std::string* value) final {
    elements_.back().emplace_back(codegen_->GetConstString(*value));
  }
  void Visit(const char* key, void** value) final {
    CHECK(false) << "Do not support serializing void*";
  }
  void Visit(const char* key, DataType* value) final {
    elements_.back().emplace_back(llvm::ConstantStruct::get(
        llvm_types_->t_data_type,
        {llvm::ConstantInt::get(llvm_types_->t_uint8, value->code(), false /* isSigned */),
         llvm::ConstantInt::get(llvm_types_->t_uint8, value->bits(), false /* isSigned */),
         llvm::ConstantInt::get(llvm_types_->t_uint8, value->lanes(), false /* isSigned */)}));
  }

  // Serializing NDArray as tuple of len, data
  void Visit(const char* key, runtime::NDArray* value) final {
    std::string bytes;
    dmlc::MemoryStringStream stream(&bytes);
    value->Save(&stream);
    elements_.back().emplace_back(
        llvm::ConstantInt::get(llvm_types_->t_int64, bytes.length(), true /* isSigned */));
    elements_.back().emplace_back(codegen_->GetConstString(bytes));
  }

  void VisitMetadata(runtime::metadata::MetadataBase metadata) {
    elements_.emplace_back(std::vector<llvm::Constant*>());
    ReflectionVTable::Global()->VisitAttrs(metadata.operator->(), this);
    auto struct_elements = elements_.back();
    elements_.pop_back();
    auto struct_ty = llvm_types_->structs_by_type_key[metadata->GetTypeKey()];
    ICHECK(struct_ty != nullptr) << "Did not find LLVM StructType* for type_key="
                                 << metadata->GetTypeKey();
    CHECK_EQ(struct_elements.size(), struct_ty->getNumElements());
    auto out = llvm::ConstantStruct::get(struct_ty, struct_elements);
    if (elements_.size() > 0) {
      elements_.back().push_back(out);
    } else {
      last_production_ = out;
    }
  }

  void VisitArray(const runtime::metadata::MetadataArrayNode* arr) {
    llvm::Type* element_type;
    switch (arr->kind) {
      case MetadataKind::kInt64:
        element_type = llvm_types_->t_int64;
        break;
      case MetadataKind::kUint64:
        element_type = llvm_types_->t_int64;
        break;
      case MetadataKind::kBool:
        element_type = llvm_types_->t_uint8;
        break;
      case MetadataKind::kString:
        element_type = llvm_types_->t_cstring;
        break;
      case MetadataKind::kMetadata: {
        element_type = llvm_types_->structs_by_type_key[arr->type_key];
        ICHECK(element_type != nullptr)
            << "Did not find LLVM StructType* for type_key=" << arr->type_key;
        break;
      }
      default:
        LOG(FATAL) << "unknown metadata kind " << arr->kind;
        break;
    }

    elements_.emplace_back(std::vector<llvm::Constant*>());
    for (auto o : arr->array) {
      if (o->IsInstance<FloatImmNode>()) {
        double value = Downcast<FloatImm>(o)->value;
        Visit(nullptr, &value);
      }
      if (o->IsInstance<IntImmNode>()) {
        auto value = Downcast<IntImm>(o)->value;
        Visit(nullptr, &value);
      } else if (o->IsInstance<StringObj>()) {
        ::std::string value = Downcast<String>(o);
        Visit(nullptr, &value);
      } else {
        // nested array not possible.
        VisitMetadata(Downcast<runtime::metadata::MetadataBase>(o));
      }
    }
    auto array = elements_.back();
    elements_.pop_back();
    CHECK(element_type != nullptr);
    auto arr_ty = llvm::ArrayType::get(element_type, array.size());
    auto llvm_arr = llvm::ConstantArray::get(arr_ty, array);

    if (elements_.size() > 0) {
      elements_.back().emplace_back(
          codegen_->GetGlobalConstant(llvm_arr, "", llvm::GlobalValue::PrivateLinkage));
    } else {
      last_production_ = llvm_arr;
    }
  }

  void Visit(const char* key, ObjectRef* value) final {
    const runtime::metadata::MetadataArrayNode* arr =
        value->as<runtime::metadata::MetadataArrayNode>();
    if (arr != nullptr) {
      VisitArray(arr);
      return;
    }

    runtime::metadata::MetadataBase metadata = Downcast<runtime::metadata::MetadataBase>(*value);
    VisitMetadata(metadata);
  }

  llvm::Constant* Serialize(runtime::metadata::MetadataBase metadata) {
    Visit(nullptr, &metadata);
    ICHECK(last_production_);
    return codegen_->GetGlobalConstant(last_production_);
  }

  CodeGenLLVM* codegen_;
  MetadataLlvmTypes* llvm_types_;
  llvm::LLVMContext* ctx_;
  llvm::Module* module_;
  std::vector<std::vector<llvm::Constant*>> elements_;
  llvm::Constant* last_production_;
};

void CodeGenCPU::DefineMetadata(runtime::metadata::Metadata metadata) {
  llvm::LLVMContext* ctx = llvm_target_->GetContext();
  MetadataLlvmTypes llvm_types{
      t_float64_ /* t_float64 */,
      llvm::Type::getInt8Ty(*ctx) /* t_uint8 */,
      t_int64_ /* t_int64 */,
      llvm::Type::getInt8Ty(*ctx) /* t_bool */,
      t_char_->getPointerTo() /* t_cstring */,
      t_void_p_ /* t_void_p */,
      llvm::StructType::create(*ctx, {t_int8_, t_int8_, t_int8_}, "DLDataType") /* t_data_type */,
  };

  // create sample ConstantInfoMetadata instance for MetadataTypeDefiner
  std::string bytes;
  runtime::NDArray ci = runtime::NDArray::Empty({0}, DataType::UInt(8), Device{kDLCPU});
  dmlc::MemoryStringStream stream(&bytes);
  ci.Save(&stream);
  TVMConstantInfo di =
      TVMConstantInfo{"default-none", 0, static_cast<int64_t>(bytes.size()), bytes.c_str()};

  std::vector<runtime::metadata::MetadataBase> queue;
  queue.push_back(runtime::metadata::ConstantInfoMetadata(&di));

  metadata::DiscoverComplexTypesVisitor discover_complex{&queue};
  discover_complex.Discover(metadata);

  MetadataTypeDefiner definer{ctx, &llvm_types};
  for (auto md : queue) {
    if (md.defined()) {
      definer.DefineType(md);
    }
  }

  MetadataSerializerLLVM serializer{this, &llvm_types};
  auto metadata_constant_gv = serializer.Serialize(metadata);

  function_ =
      llvm::Function::Create(ftype_tvm_backend_packed_c_func_, llvm::Function::ExternalLinkage,
                             runtime::symbol::tvm_get_c_metadata, module_.get());
  SetTargetAttributes(function_);
  function_->setCallingConv(llvm::CallingConv::C);
  function_->setDLLStorageClass(llvm::GlobalValue::DLLStorageClassTypes::DLLExportStorageClass);

  llvm::BasicBlock* entry_point_entry = llvm::BasicBlock::Create(*ctx, "entry", function_);
  builder_->SetInsertPoint(entry_point_entry);

  auto ret_values_p = builder_->CreateBitCast(GetArg(function_, 3), t_void_p_->getPointerTo());
  builder_->CreateStore(builder_->CreateBitCast(metadata_constant_gv, t_void_p_), ret_values_p);

  auto ret_tcode = builder_->CreateBitCast(GetArg(function_, 4), t_int_->getPointerTo());
  builder_->CreateStore(llvm::ConstantInt::get(t_int_, kTVMOpaqueHandle), ret_tcode);

  builder_->CreateRet(ConstInt32(0));
}

void CodeGenCPU::DefineFunctionRegistry(Array<String> func_names,Optional<String> prefix) {
  ICHECK(system_lib_prefix_.defined())
      << "Loading of --system-lib modules is yet to be defined for C runtime";
  Array<String> symbols;
  std::vector<llvm::Constant*> funcs;
  for (auto sym : func_names) {
    symbols.push_back(sym);
    auto* sym_func =
        llvm::Function::Create(ftype_tvm_backend_packed_c_func_, llvm::GlobalValue::ExternalLinkage,
                               sym.operator std::string(), module_.get());

    funcs.emplace_back(sym_func);
  }
  llvm::ArrayType* t_tvm_crt_func_ptrs =
      llvm::ArrayType::get(ftype_tvm_backend_packed_c_func_->getPointerTo(), funcs.size());
  llvm::DataLayout layout(module_.get());

  llvm::GlobalVariable* func_registry_ptrs = new llvm::GlobalVariable(
      *module_, t_tvm_crt_func_ptrs, true, llvm::GlobalValue::InternalLinkage,
      llvm::ConstantArray::get(t_tvm_crt_func_ptrs, funcs), "_tvm_func_registry_ptrs");

  uint64_t align = layout.getTypeAllocSize(ftype_tvm_backend_packed_c_func_->getPointerTo());
#if TVM_LLVM_VERSION >= 100
  func_registry_ptrs->setAlignment(llvm::Align(align));
#else
  func_registry_ptrs->setAlignment(align);
#endif
  llvm::GlobalVariable* func_registry = new llvm::GlobalVariable(
      *module_, t_tvm_crt_func_registry_, true, llvm::GlobalVariable::InternalLinkage,
      llvm::ConstantStruct::get(
          t_tvm_crt_func_registry_,
          {GetConstString(::tvm::target::GenerateFuncRegistryNames(symbols)),
           llvm::ConstantExpr::getBitCast(func_registry_ptrs,
                                          ftype_tvm_backend_packed_c_func_->getPointerTo())}),
      "_tvm_crt_func_registry");
  llvm::GlobalVariable* module = new llvm::GlobalVariable(
      *module_, t_tvm_crt_module_, true, llvm::GlobalValue::InternalLinkage,
      llvm::ConstantStruct::get(t_tvm_crt_module_, {func_registry}), "_tvm_crt_module");

  // Now build TVMSystemLibEntryPoint.
  llvm::FunctionType* ftype = llvm::FunctionType::get(t_void_p_, {}, false);
  String entry_name = prefix.value_or("") + String("TVMSystemLibEntryPoint");

  function_ = llvm::Function::Create(ftype, llvm::Function::ExternalLinkage,
                                     entry_name.c_str() , module_.get());
  SetTargetAttributes(function_);
  llvm::BasicBlock* entry_point_entry =
      llvm::BasicBlock::Create(*llvm_target_->GetContext(), "entry", function_);
  builder_->SetInsertPoint(entry_point_entry);
  builder_->CreateRet(builder_->CreateBitCast(module, t_void_p_));
}

>>>>>>> 71e7dab6
void CodeGenCPU::AddStartupFunction() {
  if (!target_c_runtime_) {
    llvm::FunctionType* ftype = llvm::FunctionType::get(t_void_, {}, false);
    function_ = llvm::Function::Create(ftype, llvm::Function::InternalLinkage,
                                       "__tvm_module_startup", module_.get());
    SetTargetAttributes(function_);
    llvm::BasicBlock* startup_entry =
        llvm::BasicBlock::Create(*llvm_target_->GetContext(), "entry", function_);
    builder_->SetInsertPoint(startup_entry);
    for (const auto& kv : export_system_symbols_) {
      llvm::Value* name = GetConstString(kv.first);
      builder_->CreateCall(f_tvm_register_system_symbol_,
                           {name, builder_->CreateBitCast(kv.second, t_void_p_)});
    }
    llvm::appendToGlobalCtors(*module_, function_, 65535);
    builder_->CreateRet(nullptr);
  }
}

llvm::Value* CodeGenCPU::CreateIntrinsic(const CallNode* op) {
  if (op->op.same_as(builtin::tvm_call_packed_lowered())) {
    return CreateCallPacked(op);
  } else if (op->op.same_as(builtin::tvm_call_trace_packed_lowered())) {
    return CreateCallTracePacked(op);
  } else if (op->op.same_as(builtin::tvm_call_cpacked_lowered())) {
    return CreateCallPacked(op);
  } else if (op->op.same_as(builtin::tvm_static_handle())) {
    return CreateStaticHandle();
  } else if (op->op.same_as(builtin::tvm_throw_last_error())) {
    builder_->CreateRet(ConstInt32(-1));
    auto next_block = std::next(builder_->GetInsertBlock()->getIterator());
    llvm::BasicBlock* new_bb =
        llvm::BasicBlock::Create(*llvm_target_->GetContext(), "cont", function_, &*next_block);
    builder_->SetInsertPoint(new_bb);
    return ConstInt32(-1);
  } else if (op->op.same_as(builtin::tvm_struct_get())) {
    ICHECK_EQ(op->args.size(), 3U);
    int kind = op->args[2].as<IntImm>().value()->value;
    TypedPointer ref =
        CreateStructRefPtr(op->dtype, MakeValue(op->args[0]), MakeValue(op->args[1]), kind);
    if (kind == builtin::kArrAddr) {
      return builder_->CreatePointerCast(ref.addr, t_void_p_);
    }

    llvm::Value* struct_value = builder_->CreateLoad(ref.type, ref.addr);

    if (op->dtype == DataType::Bool()) {
      struct_value = CreateCast(DataType::Int(64), op->dtype, struct_value);
    }

    return struct_value;
  } else if (op->op.same_as(builtin::tvm_struct_set())) {
    ICHECK_EQ(op->args.size(), 4U);
    int kind = op->args[2].as<IntImm>().value()->value;
    llvm::Value* value = MakeValue(op->args[3]);
    TypedPointer ref = CreateStructRefPtr(op->args[3].dtype(), MakeValue(op->args[0]),
                                          MakeValue(op->args[1]), kind);
    ICHECK(kind != builtin::kArrAddr);
    if (value->getType()->isPointerTy()) {
      value = builder_->CreatePointerCast(value, ref.type);
    }

    if (kind == builtin::kTVMFFIAnyUnionValue) {
      // when we set any union value, we need to be careful to
      // clear off the union value to zero if the set size is less than 64 bits
      if (data_layout_->getTypeAllocSize(ref.type) != 8) {
        llvm::Value* i64_addr =
            builder_->CreatePointerCast(ref.addr, llvmGetPointerTo(t_int64_, 0));
        builder_->CreateStore(ConstInt64(0), i64_addr);
      }
    }
    builder_->CreateStore(value, ref.addr);
    return ConstInt32(0);
  } else if (op->op.same_as(builtin::tvm_stack_alloca())) {
    ICHECK_EQ(op->args.size(), 2U);
    std::string type = op->args[0].as<StringImm>().value()->value;
    return WithFunctionEntry([&]() -> llvm::AllocaInst* {
      const int64_t* pval = as_const_int(op->args[1]);
      ICHECK(pval) << "require stack alloca to contain constant value";
      llvm::Value* num = ConstInt32(pval[0]);
      if (type == "shape") {
        return builder_->CreateAlloca(t_tvm_shape_index_, num);
      } else if (type == "tvm_ffi_any") {
        return builder_->CreateAlloca(t_tvm_ffi_any_, num);
      } else if (type == "array") {
        return builder_->CreateAlloca(t_tvm_array_, num);
      } else if (type == "tensormap") {
        auto* alloca = builder_->CreateAlloca(t_tvm_tensormap_, num);
        alloca->setAlignment(llvm::Align(64));
        return alloca;
      } else {
        LOG(FATAL) << "Unknown stack alloca type " << type;
      }
    });
  } else {
    return CodeGenLLVM::CreateIntrinsic(op);
  }
}

void CodeGenCPU::VisitStmt_(const AssertStmtNode* op) {
  EmitDebugLocation(op);
  llvm::Value* cond = MakeValue(op->condition);
  std::ostringstream os;
  os << "Assert fail: " << op->condition;
  if (op->message.as<StringImmNode>()) {
    os << ", " << op->message.as<StringImmNode>()->value;
  }
  llvm::Value* msg = GetConstString(os.str());
  llvm::LLVMContext* ctx = llvm_target_->GetContext();
  auto* fail_block = llvm::BasicBlock::Create(*ctx, "assert_fail", function_);
  auto* end_block = llvm::BasicBlock::Create(*ctx, "assert_end", function_);
  builder_->CreateCondBr(cond, end_block, fail_block, md_very_likely_branch_);
  // fail condition.
  builder_->SetInsertPoint(fail_block);

#if TVM_LLVM_VERSION >= 90
  auto err_callee = llvm::FunctionCallee(ftype_tvm_ffi_error_set_raised_by_c_str_,
                                         RuntimeTVMFFIErrorSetRaisedFromCStr());
#else
  auto err_callee = RuntimeTVMFFIErrorSetRaisedFromCStr();
#endif
  builder_->CreateCall(err_callee, {GetConstString("RuntimeError"), msg});
  builder_->CreateRet(ConstInt32(-1));
  // otherwise set it to be new end.
  builder_->SetInsertPoint(end_block);
  CodeGenLLVM::VisitStmt_(op);
}

void CodeGenCPU::VisitStmt_(const AttrStmtNode* op) {
  EmitDebugLocation(op);
  if (op->attr_key == tir::attr::coproc_uop_scope) {
    const StringImmNode* value = op->value.as<StringImmNode>();
    ICHECK(value != nullptr);
    this->CreateStaticInit(value->value, op->body);
  } else if (op->attr_key == tir::attr::compute_scope) {
    this->CreateComputeScope(op);
  } else if (tir::attr::IsPragmaKey(op->attr_key)) {
    if (op->attr_key == "pragma_parallel_stride_pattern") {
      ICHECK(parallel_env_.penv != nullptr)
          << "Pragma parallel_stride_pattern only valid in parallel launch";
      parallel_env_.stride_pattern = true;
      this->VisitStmt(op->body);
    } else if (op->attr_key == "pragma_parallel_launch_point") {
      CreateParallelLaunch(op->body, 0, "pragma_parallel");
    } else if (op->attr_key == "pragma_parallel_barrier_when_finish") {
      ICHECK(parallel_env_.penv != nullptr) << "Cannot run barrier without parallel environment";
      ICHECK(!parallel_env_.in_parallel_loop)
          << "Cannot not place within parallel loop as the workload may differ, "
          << " place it between parallel and parallel_launch_point";
      this->VisitStmt(op->body);
#if TVM_LLVM_VERSION >= 90
      auto bar_callee =
          llvm::FunctionCallee(ftype_tvm_parallel_barrier_, RuntimeTVMParallelBarrier());
#else
      auto bar_callee = RuntimeTVMParallelBarrier();
#endif
      builder_->CreateCall(bar_callee, {MakeValue(parallel_env_.task_id), parallel_env_.penv});
    } else if (op->attr_key == tir::attr::pragma_import_llvm) {
      const StringImmNode* value = op->value.as<StringImmNode>();
      ICHECK(value != nullptr);
      this->HandleImport(value->value);
      this->VisitStmt(op->body);
    } else {
      LOG(WARNING) << "Unknown pragma " << op->attr_key;
      this->VisitStmt(op->body);
    }
  } else {
    CodeGenLLVM::VisitStmt_(op);
  }
}

void CodeGenCPU::VisitStmt_(const ForNode* op) {
  EmitDebugLocation(op);
  ICHECK(is_zero(op->min));
  if (op->kind == ForKind::kSerial || op->kind == ForKind::kUnrolled) {
    CodeGenLLVM::VisitStmt_(op);
  } else if (op->kind == ForKind::kParallel) {
    if (parallel_env_.penv == nullptr) {
      CreateParallelLaunch(For(op->loop_var, op->min, op->extent, op->kind, op->body,
                               op->thread_binding, op->annotations),
                           0, std::string("loop_parallel_") + op->loop_var->name_hint.c_str());
    } else {
      // already in parallel env.
      ICHECK(parallel_env_.task_id.defined());
      ICHECK(parallel_env_.num_task.defined());
      ICHECK(parallel_env_.penv != nullptr);
      DataType t = op->extent.dtype();
      PrimExpr num_task = cast(t, parallel_env_.num_task);
      PrimExpr task_id = cast(t, parallel_env_.task_id);
      ICHECK(!parallel_env_.in_parallel_loop)
          << "Nested parallel loop is not supported by threadpool, try fuse them instead";
      parallel_env_.in_parallel_loop = true;
      if (parallel_env_.stride_pattern) {
        CreateSerialFor(MakeValue(task_id), MakeValue(op->extent), MakeValue(num_task),
                        op->loop_var, op->body);
      } else {
        PrimExpr step = (op->extent + num_task - make_const(t, 1)) / num_task;
        PrimExpr begin = min(task_id * step, op->extent);
        PrimExpr end = min((task_id + make_const(t, 1)) * step, op->extent);
        CreateSerialFor(MakeValue(begin), MakeValue(end),
                        llvm::ConstantInt::getSigned(GetLLVMType(end), 1), op->loop_var, op->body);
      }
      parallel_env_.in_parallel_loop = false;
      ++parallel_env_.parallel_loop_count;
    }
  } else {
    LOG(FATAL) << "cannot handle for type " << op->kind;
  }
}

TVM_FFI_REGISTER_GLOBAL("tvm.codegen.llvm.target_cpu")
    .set_body_packed([](const ffi::PackedArgs& targs, ffi::Any* rv) {
      *rv = static_cast<void*>(new CodeGenCPU());
    });

}  // namespace codegen
}  // namespace tvm

#endif  // TVM_LLVM_VERSION<|MERGE_RESOLUTION|>--- conflicted
+++ resolved
@@ -951,8 +951,6 @@
   return GetContextPtr(gv_tvm_parallel_barrier_);
 }
 
-<<<<<<< HEAD
-=======
 /*! \brief Defines LLVM Types for each Metadata member type. */
 struct MetadataLlvmTypes {
   llvm::Type* t_float64;
@@ -1322,7 +1320,6 @@
   builder_->CreateRet(builder_->CreateBitCast(module, t_void_p_));
 }
 
->>>>>>> 71e7dab6
 void CodeGenCPU::AddStartupFunction() {
   if (!target_c_runtime_) {
     llvm::FunctionType* ftype = llvm::FunctionType::get(t_void_, {}, false);
