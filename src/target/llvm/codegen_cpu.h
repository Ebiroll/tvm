/*
 * Licensed to the Apache Software Foundation (ASF) under one
 * or more contributor license agreements.  See the NOTICE file
 * distributed with this work for additional information
 * regarding copyright ownership.  The ASF licenses this file
 * to you under the Apache License, Version 2.0 (the
 * "License"); you may not use this file except in compliance
 * with the License.  You may obtain a copy of the License at
 *
 *   http://www.apache.org/licenses/LICENSE-2.0
 *
 * Unless required by applicable law or agreed to in writing,
 * software distributed under the License is distributed on an
 * "AS IS" BASIS, WITHOUT WARRANTIES OR CONDITIONS OF ANY
 * KIND, either express or implied.  See the License for the
 * specific language governing permissions and limitations
 * under the License.
 */

/*!
 * \file codegen_llvm_cpu.h
 * \brief Common base class for generating into LLVM IR on CPU host.
 */
#ifndef TVM_TARGET_LLVM_CODEGEN_CPU_H_
#define TVM_TARGET_LLVM_CODEGEN_CPU_H_

#ifdef TVM_LLVM_VERSION

#include <memory>
#include <string>
#include <unordered_map>
#include <utility>
#include <vector>

#include "codegen_llvm.h"

namespace llvm {
class BasicBlock;
class Constant;
class DIBuilder;
class DIType;
class Function;
class FunctionType;
class GlobalVariable;
class LLVMContext;
class MDNode;
class StructType;
class TargetMachine;
class Type;
class Value;

// Used in std::unique_ptr
class Module;
}  // namespace llvm

namespace tvm {
namespace codegen {

class LLVMTarget;

// CPU host code generation
class CodeGenCPU : public CodeGenLLVM {
 public:
  CodeGenCPU();
  virtual ~CodeGenCPU();

  void Init(const std::string& module_name, LLVMTarget* llvm_target,
            Optional<String> system_lib_prefix, bool dynamic_lookup,
            bool target_c_runtime) override;
  void AddFunction(const GlobalVar& gvar, const PrimFunc& f) override;
  void AddMainFunction(const std::string& entry_func_name) override;
  std::unique_ptr<llvm::Module> Finish() override;
  void VisitStmt_(const AssertStmtNode* op) override;
  void VisitStmt_(const AttrStmtNode* op) override;
  void VisitStmt_(const ForNode* op) override;
  llvm::Value* CreateIntrinsic(const CallNode* op) override;
  llvm::Value* CreateCallExtern(Type ret_type, String global_symbol, const Array<PrimExpr>& args,
                                bool skip_first_arg) override;

<<<<<<< HEAD
=======
  /*!
   * \brief A CPU-specific function to create the FuncRegistry.
   * \param func_names List of functions to be included, in order.
   */
  void DefineFunctionRegistry(Array<String> func_names,Optional<String> prefix);

  /*!
   * \brief Serialize the metadata object as data, and implement get_c_metadata function.
   * \param metadata The metadata which should be serialized.
   */
  void DefineMetadata(runtime::metadata::Metadata metadata);

>>>>>>> 71e7dab6
 protected:
  void AddStartupFunction() final;
  // meta data
  llvm::MDNode* md_tbaa_ctx_ptr_{nullptr};
  // TVM related data types
  llvm::Type* t_tvm_shape_index_{nullptr};
  llvm::Type* t_tvm_func_handle_{nullptr};
  llvm::StructType* t_tvm_device_{nullptr};
  llvm::StructType* t_tvm_type_{nullptr};
  llvm::StructType* t_tvm_array_{nullptr};
  llvm::StructType* t_tvm_ffi_any_{nullptr};
  llvm::StructType* t_tvm_parallel_group_env_{nullptr};
  llvm::FunctionType* ftype_tvm_ffi_c_func_{nullptr};
  llvm::FunctionType* ftype_tvm_parallel_lambda_{nullptr};
  llvm::FunctionType* ftype_tvm_ffi_func_call_{nullptr};
  llvm::FunctionType* ftype_tvm_get_func_from_env_{nullptr};
  llvm::FunctionType* ftype_tvm_ffi_error_set_raised_by_c_str_{nullptr};
  llvm::FunctionType* ftype_tvm_parallel_launch_{nullptr};
  llvm::FunctionType* ftype_tvm_parallel_barrier_{nullptr};
  llvm::FunctionType* ftype_tvm_register_system_symbol_{nullptr};
  // Lazy entry for function call.
  llvm::FunctionType* ftype_tvm_static_init_callback_{nullptr};
  llvm::FunctionType* ftype_tvm_static_init_{nullptr};

 private:
  // the parallel group information
  struct ParallelEnv {
    Var task_id;
    Var num_task;
    bool stride_pattern{false};
    bool in_parallel_loop{false};
    int parallel_loop_count{0};
    llvm::Value* penv{nullptr};
  };
  // Get runtime functions
  void InitGlobalContext(bool dynamic_lookup);
  llvm::GlobalVariable* InitContextPtr(llvm::Type* type, std::string name);
  llvm::Value* GetContextPtr(llvm::GlobalVariable* gv);
  llvm::Value* RuntimeTVMFFIFunctionCall();
  llvm::Value* RuntimeTVMGetFuncFromEnv();
  llvm::Value* RuntimeTVMFFIErrorSetRaisedFromCStr();
  llvm::Value* RuntimeTVMParallelLaunch();
  llvm::Value* RuntimeTVMParallelBarrier();
  llvm::Value* CreateStaticHandle();
  llvm::Value* GetPackedFuncHandle(const std::string& str);
  TypedPointer PackClosureData(const Array<Var>& fields, uint64_t* num_bytes,
                               std::string struct_name = "");
  TypedPointer CreateStructRefPtr(DataType t, llvm::Value* buffer, llvm::Value* index, int kind);
  void UnpackClosureData(TypedPointer cdata, const Array<Var>& fields,
                         std::unordered_map<const VarNode*, llvm::Value*>* vmap);
  // Make packed call.
  struct PackedCall {
    llvm::Value* ret_value;
    llvm::Value* ret_type_index;
    llvm::BasicBlock* end_block;
  };
  PackedCall MakeCallPackedLowered(const Array<PrimExpr>& args, const DataType& r_type,
                                   const int64_t begin, const int64_t end, bool use_string_lookup);
  // create call into tvm packed function.
  llvm::Value* CreateCallPacked(const CallNode* op);
  // Create trace call into tvm packed function.
  llvm::Value* CreateCallTracePacked(const CallNode* op);
  // Create static initialization
  void CreateStaticInit(const std::string& init_fname, const Stmt& body);
  // Create parallel launch
  void CreateParallelLaunch(const Stmt& body, int num_task, std::string name = "");
  // Create a new compute scope.
  void CreateComputeScope(const AttrStmtNode* op);
  // Check if the call to packed function is successful
  // if not directly finalize function and pass on return code.
  // return the end block after the check
  llvm::BasicBlock* CheckCallSuccess(llvm::Value* retcode);

  llvm::DISubprogram* CreateDebugFunction(const GlobalVar& gvar, const PrimFunc& f);
  llvm::DISubprogram* CreateDebugFunction(llvm::StringRef name, const Array<Type>& param_types,
                                          const Type& return_type);

  // Context for injection lookup
  llvm::GlobalVariable* gv_mod_ctx_{nullptr};
  llvm::GlobalVariable* gv_tvm_ffi_func_call_{nullptr};
  llvm::GlobalVariable* gv_tvm_get_func_from_env_{nullptr};
  llvm::GlobalVariable* gv_tvm_ffi_set_last_error_c_str_{nullptr};
  llvm::GlobalVariable* gv_tvm_parallel_launch_{nullptr};
  llvm::GlobalVariable* gv_tvm_parallel_barrier_{nullptr};
  std::unordered_map<String, llvm::GlobalVariable*> gv_func_map_;
  // context for direct dynamic lookup
  llvm::Function* f_tvm_ffi_func_call_{nullptr};
  llvm::Function* f_tvm_get_func_from_env_{nullptr};
  llvm::Function* f_tvm_ffi_set_raised_by_c_str_{nullptr};
  llvm::Function* f_tvm_parallel_launch_{nullptr};
  llvm::Function* f_tvm_parallel_barrier_{nullptr};
  llvm::Function* f_tvm_register_system_symbol_{nullptr};
  // Current parallel environment scope.
  ParallelEnv parallel_env_;
  // global to packed function handle
  std::unordered_map<std::string, llvm::GlobalVariable*> func_handle_map_;
  // List of symbols to be exported to TVM system lib.
  std::vector<std::pair<std::string, llvm::Constant*>> export_system_symbols_;
  // List of functions to be registered in the FuncRegistry, if generated.
  std::vector<std::pair<std::string, llvm::Function*>> registry_functions_;

  bool target_c_runtime_;
  // The system lib prefix if it is not nullopt, then we should do
  // system lib registration with the given prefix. The prefix can be ""
  Optional<String> system_lib_prefix_;
};

}  // namespace codegen
}  // namespace tvm

#endif  // TVM_LLVM_VERSION
#endif  // TVM_TARGET_LLVM_CODEGEN_CPU_H_<|MERGE_RESOLUTION|>--- conflicted
+++ resolved
@@ -77,8 +77,6 @@
   llvm::Value* CreateCallExtern(Type ret_type, String global_symbol, const Array<PrimExpr>& args,
                                 bool skip_first_arg) override;
 
-<<<<<<< HEAD
-=======
   /*!
    * \brief A CPU-specific function to create the FuncRegistry.
    * \param func_names List of functions to be included, in order.
@@ -91,7 +89,6 @@
    */
   void DefineMetadata(runtime::metadata::Metadata metadata);
 
->>>>>>> 71e7dab6
  protected:
   void AddStartupFunction() final;
   // meta data
